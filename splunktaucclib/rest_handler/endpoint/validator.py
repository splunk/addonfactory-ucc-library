# SPDX-FileCopyrightText: 2020 2020
#
# SPDX-License-Identifier: Apache-2.0

"""
Validators for Splunk configuration.
"""


import sys

import re
import json
import warnings
from inspect import isfunction


__all__ = [
    "Validator",
    "ValidationError",
    "AnyOf",
    "AllOf",
    "RequiresIf",
    "UserDefined",
    "Enum",
    "Number",
    "String",
    "Pattern",
    "Host",
    "Port",
    "Datetime",
    "Email",
    "JsonString",
]
basestring = str if sys.version_info[0] == 3 else basestring


class Validator:
    """
    Base class of validators.
    """

    def __init__(self):
        self._msg = ""

    def validate(self, value, data):
        """
        Check if the given value is valid. It assumes that
        the given value is a string.

        :param value: value to validate.
        :param data: whole payload in request.
        :return If the value is invalid, return True.
            Or return False.
        """
        raise NotImplementedError('Function "validate" needs to be implemented.')

    @property
    def msg(self):
        """
        It will return the one with highest priority.

        :return:
        """
        return self._msg if self._msg else "Invalid input value"

    def put_msg(self, msg, *args, **kwargs):
        """
        Put message content into pool.

        :param msg: error message content
        :return:
        """
        if args or "high_priority" in kwargs:
            warnings.warn(
                "`high_priority` arg is deprecated and at a time a single message string is kept in memory."
                " The last message passed to `put_msg` is returned by `msg` property.",
                FutureWarning,
            )
        self._msg = msg


class ValidationFailed(Exception):
    """
    Validation error.
    """

    pass


class AnyOf(Validator):
    """
    A composite of validators that accepts values accepted by
    any of its component validators.
    """

    def __init__(self, *validators):
        """

        :param validators: A list of validators.
        """
        super().__init__()
        self._validators = validators

    def validate(self, value, data):
        msgs = []
        for validator in self._validators:
            if not validator.validate(value, data):
                msgs.append(validator.msg)
            else:
                return True
        else:
            self.put_msg(
                "At least one of the following errors need to be fixed: %s"
                % json.dumps(msgs)
            )
            return False


class AllOf(Validator):
    """
    A composite of validators that accepts values accepted by
    all of its component validators.
    """

    def __init__(self, *validators):
        """

        :param validators: A list of validators.
        """
        super().__init__()
        self._validators = validators

    def validate(self, value, data):
        msgs = []
        for validator in self._validators:
            if not validator.validate(value, data):
                msgs.append(validator.msg)
        if msgs:
            self.put_msg(
                "All of the following errors need to be fixed: %s" % json.dumps(msgs)
            )
            return False
        return True


class RequiresIf(Validator):
    """
    If the given field makes the specified condition as True,
    it requires some other fields are not empty
    in the payload of request.
    """

    def __init__(self, fields, condition=None):
        """

        :param fields: conditionally required field name list.
        :param condition: it can be:
            1. None means any non-empty string for given field
            2. A function takes value & data as parameters and
               returns a boolean value
        """
        assert isinstance(
            fields, (list, set, tuple)
        ), 'Argument "fields" should be list, set or tuple'
        super().__init__()
        self.fields = fields
        self.condition = condition

    @classmethod
    def _is_empty(cls, value):
        return value is None or value == ""

    def validate(self, value, data):
        if self.condition is None and not self._is_empty(value):
            need_validate = True
        else:
            assert isfunction(
                self.condition
            ), "Condition should be a function for RequiresIf validator"
            need_validate = self.condition(value, data)
        if not need_validate:
            return True

        fields = []
        for field in self.fields:
            val = data.get(field)
            if val is None or val == "":
                fields.append(field)
        if fields:
            self.put_msg("For given input, fields are required: %s" % ", ".join(fields))
            return False
        return True


class UserDefined(Validator):
    """
    A validator that defined by user.

    The user-defined validator function should be in form:
    ``def func(value, data, *args, **kwargs): ...``
    ValidationFailed will be raised if validation failed.

    Usage::
    >>> def my_validate(value, data, args):
    >>>     if value != args or not data:
    >>>         raise ValidationFailed('Invalid input')
    >>>
    >>> my_validator = UserDefined(my_validate, 'test_val')
    >>> my_validator.validate('value', {'key': 'value'}, 'value1')

    """

    def __init__(self, validator, *args, **kwargs):
        """

        :param validator: user-defined validating function
        """
        super().__init__()
        self._validator = validator
        self._args = args
        self._kwargs = kwargs

    def validate(self, value, data):
        try:
            self._validator(value, data, *self._args, **self._kwargs)
        except ValidationFailed as exc:
            self.put_msg(str(exc))
            return False
        else:
            return True


class Enum(Validator):
    """
    A validator that accepts only a finite set of values.
    """

    def __init__(self, values=()):
        """

        :param values: The collection of valid values
        """
        super().__init__()
        try:
            self._values = set(values)
        except TypeError:
            self._values = list(values)

        self.put_msg("Value should be in %s" % json.dumps(list(self._values)))

    def validate(self, value, data):
        return value in self._values


class Number(Validator):
    """
    A validator that accepts values within a certain range.
    This is for numeric value.

    Accepted condition: min_val <= value <= max_val
    """

    def __init__(self, min_val=None, max_val=None, is_int=False):
        """

        :param min_val: if not None, it requires min_val <= value
        :param max_val: if not None, it requires value < max_val
        :param is_int: the value should be integer or not
        """

        assert self._check(min_val) and self._check(
            max_val
        ), "{min_val} & {max_val} should be numbers".format(
            min_val=min_val,
            max_val=max_val,
        )

        super().__init__()
        self._min_val = min_val
        self._max_val = max_val
        self._is_int = is_int

    def _check(self, val):
        try:
            return val is None or isinstance(val, (int, long, float))
        except NameError:
            return val is None or isinstance(val, (int, float))

    def validate(self, value, data):
        try:
            try:
                value = long(value) if self._is_int else float(value)
            except NameError:
                value = int(value) if self._is_int else float(value)
        except ValueError:
            self.put_msg(
                "Invalid format for %s value"
                % ("integer" if self._is_int else "numeric")
            )
            return False

        msg = None
        if not self._min_val and self._max_val and value > self._max_val:
            msg = "Value should be smaller than {max_val}".format(
                max_val=self._max_val
            )
        elif not self._max_val and self._min_val and value < self._min_val:
            msg = "Value should be no smaller than {min_val}".format(
                min_val=self._min_val
            )
        elif self._min_val and self._max_val:
            if value < self._min_val or value > self._max_val:
                msg = "Value should be between {min_val} and {max_val}".format(
                    min_val=self._min_val,
                    max_val=self._max_val,
                )
        if msg is not None:
            self.put_msg(msg)
            return False
        return True


class String(Validator):
    """
    A validator that accepts string values.

    Accepted condition: min_len <= len(value) < max_len
    """

    def __init__(self, min_len=None, max_len=None):
        """

        :param min_len: If not None,
            it should be shorter than ``min_len``
        :param max_len: If not None,
            it should be longer than ``max_len``
        """

        assert self._check(min_len) and self._check(
            max_len
        ), "{min_len} & {max_len} should be numbers".format(
            min_len=min_len,
            max_len=max_len,
        )

        super().__init__()
        self._min_len, self._max_len = min_len, max_len

    def _check(self, val):
        if val is None:
            return True
        try:
            return isinstance(val, (int, long)) and val >= 0
        except NameError:
            return isinstance(val, (int)) and val >= 0

    def validate(self, value, data):
        if not isinstance(value, basestring):
            self.put_msg("Input value should be string")
            return False

        str_len = len(value)
        msg = None

        if not self._min_len and self._max_len and str_len > self._max_len:
            msg = "String should be shorter than {max_len}".format(
                max_len=self._max_len
            )
        elif self._min_len and not self._max_len and str_len < self._min_len:
            msg = "String should be no shorter than {min_len}".format(
                min_len=self._min_len
            )
        elif self._min_len and self._max_len:
            if str_len < self._min_len or str_len > self._max_len:
                msg = "String length should be between {min_len} and {max_len}".format(
                    min_len=self._min_len,
                    max_len=self._max_len,
                )
        if msg is not None:
            self.put_msg(msg)
            return False
        return True


class Datetime(Validator):
    """
    Date time validation.
    """

    def __init__(self, datetime_format):
        """

        :param datetime_format: Date time format,
            e.g. %Y-%m-%dT%H:%M:%S.%f
        """
        super().__init__()
        self._format = datetime_format

    def validate(self, value, data):
        import datetime

        try:
            datetime.datetime.strptime(value, self._format)
        except ValueError as exc:
            error = 'Wrong datetime with format "{}": {}'.format(self._format, str(exc))
            self.put_msg(error)
            return False
        return True


class Pattern(Validator):
    """
    A validator that accepts strings that match
    a given regular expression.
    """

    def __init__(self, regex, flags=0):
        """

        :param regex: The regular expression (string or compiled)
            to be matched.
        :param flags: flags value for regular expression.
        """
        super().__init__()
        self._regexp = re.compile(regex, flags=flags)
        self.put_msg("Not matching the pattern: %s" % regex)

    def validate(self, value, data):
        return self._regexp.match(value) and True or False


class Host(Pattern):
    """
    A validator that accepts strings that represent network hostname.
    """

    def __init__(self):
        regexp = (
            r"^(([a-zA-Z0-9]|[a-zA-Z0-9][a-zA-Z0-9\-]*[a-zA-Z0-9])\.)*"
            r"([A-Za-z0-9]|[A-Za-z0-9][A-Za-z0-9\-]*[A-Za-z0-9])$"
        )
<<<<<<< HEAD
        super().__init__(regexp, flags=re.I)
        self.put_msg("Invalid hostname", high_priority=True)
=======
        super(Host, self).__init__(regexp, flags=re.I)
        self.put_msg("Invalid hostname")
>>>>>>> f29671b8


class Port(Number):
    """
    Port number.
    """

    def __init__(self):
        super().__init__(
            min_val=0,
            max_val=65536,
            is_int=True,
        )
        self.put_msg(
            "Invalid port number, it should be a integer between 0 and 65535",
        )


class Email(Pattern):
    """
    A validator that accepts strings that represent network hostname.
    """

    def __init__(self):
        regexp = (
            r"^[A-Z0-9][A-Z0-9._%+-]{0,63}@"
            r"(?:[A-Z0-9](?:[A-Z0-9-]{0,62}[A-Z0-9])?\.){1,8}[A-Z]{2,63}$"
        )
<<<<<<< HEAD
        super().__init__(regexp, flags=re.I)
        self.put_msg("Invalid email address", high_priority=True)
=======
        super(Email, self).__init__(regexp, flags=re.I)
        self.put_msg("Invalid email address")
>>>>>>> f29671b8


class JsonString(Validator):
    """
    Check if the given value is valid JSON string.
    """

    def validate(self, value, data):
        try:
            json.loads(value)
        except ValueError:
            self.put_msg("Invalid JSON string")
            return False
        return True<|MERGE_RESOLUTION|>--- conflicted
+++ resolved
@@ -440,13 +440,8 @@
             r"^(([a-zA-Z0-9]|[a-zA-Z0-9][a-zA-Z0-9\-]*[a-zA-Z0-9])\.)*"
             r"([A-Za-z0-9]|[A-Za-z0-9][A-Za-z0-9\-]*[A-Za-z0-9])$"
         )
-<<<<<<< HEAD
         super().__init__(regexp, flags=re.I)
-        self.put_msg("Invalid hostname", high_priority=True)
-=======
-        super(Host, self).__init__(regexp, flags=re.I)
         self.put_msg("Invalid hostname")
->>>>>>> f29671b8
 
 
 class Port(Number):
@@ -475,13 +470,8 @@
             r"^[A-Z0-9][A-Z0-9._%+-]{0,63}@"
             r"(?:[A-Z0-9](?:[A-Z0-9-]{0,62}[A-Z0-9])?\.){1,8}[A-Z]{2,63}$"
         )
-<<<<<<< HEAD
         super().__init__(regexp, flags=re.I)
-        self.put_msg("Invalid email address", high_priority=True)
-=======
-        super(Email, self).__init__(regexp, flags=re.I)
         self.put_msg("Invalid email address")
->>>>>>> f29671b8
 
 
 class JsonString(Validator):
